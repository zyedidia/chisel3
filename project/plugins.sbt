resolvers += Resolver.url("scalasbt", new URL("https://scalasbt.artifactoryonline.com/scalasbt/sbt-plugin-releases")) (Resolver.ivyStylePatterns)

resolvers += Classpaths.sbtPluginReleases

resolvers += "jgit-repo" at "https://download.eclipse.org/jgit/maven"

addSbtPlugin("org.scalastyle" %% "scalastyle-sbt-plugin" % "1.0.0")

addSbtPlugin("org.scoverage" % "sbt-scoverage" % "1.6.1")

addSbtPlugin("com.typesafe.sbt" % "sbt-site" % "1.3.1")

addSbtPlugin("com.eed3si9n" % "sbt-buildinfo" % "0.9.0")

<<<<<<< HEAD
addSbtPlugin("com.eed3si9n" % "sbt-unidoc" % "0.4.1")

addSbtPlugin("com.typesafe" % "sbt-mima-plugin" % "0.6.1")
=======
addSbtPlugin("com.eed3si9n" % "sbt-unidoc" % "0.4.3")
>>>>>>> 37768514
<|MERGE_RESOLUTION|>--- conflicted
+++ resolved
@@ -12,10 +12,4 @@
 
 addSbtPlugin("com.eed3si9n" % "sbt-buildinfo" % "0.9.0")
 
-<<<<<<< HEAD
-addSbtPlugin("com.eed3si9n" % "sbt-unidoc" % "0.4.1")
-
-addSbtPlugin("com.typesafe" % "sbt-mima-plugin" % "0.6.1")
-=======
 addSbtPlugin("com.eed3si9n" % "sbt-unidoc" % "0.4.3")
->>>>>>> 37768514
