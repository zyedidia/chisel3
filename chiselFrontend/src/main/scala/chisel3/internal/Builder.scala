--- conflicted
+++ resolved
@@ -236,17 +236,10 @@
       // A bare api call is, e.g. calling Wire() from the scala console).
     )
   }
-<<<<<<< HEAD
-  def forcedUserModule: UserModule = currentModule match {
-    case Some(module: UserModule) => module
-    case _ => Builder.exception(
-      "Error: Not in a UserModule. Likely cause: Missed Module() wrap, bare chisel API call, or attempting to construct hardware inside a BlackBox."
-=======
   def forcedUserModule: RawModule = currentModule match {
     case Some(module: RawModule) => module
-    case _ => throwException(
+    case _ => Builder.exception(
       "Error: Not in a UserModule. Likely cause: Missed Module() wrap, bare chisel API call, or attempting to construct hardware inside a BlackBox." // scalastyle:ignore line.size.limit
->>>>>>> 820e2688
       // A bare api call is, e.g. calling Wire() from the scala console).
     )
   }
@@ -262,23 +255,17 @@
   def currentClock_=(newClock: Option[Clock]): Unit = {
     dynamicContext.currentClock = newClock
   }
-<<<<<<< HEAD
-  def forcedClockAndReset: ClockAndReset = currentClockAndReset match {
-    case Some(clockAndReset) => clockAndReset
-    case None => Builder.exception("Error: No implicit clock and reset.")
-=======
 
   def currentReset: Option[Reset] = dynamicContext.currentReset
   def currentReset_=(newReset: Option[Reset]): Unit = {
     dynamicContext.currentReset = newReset
->>>>>>> 820e2688
   }
 
   def forcedClock: Clock = currentClock.getOrElse(
-    throwException("Error: No implicit clock.")
+    Builder.exception("Error: No implicit clock.")
   )
   def forcedReset: Reset = currentReset.getOrElse(
-    throwException("Error: No implicit reset.")
+    Builder.exception("Error: No implicit reset.")
   )
 
   // TODO(twigg): Ideally, binding checks and new bindings would all occur here
@@ -347,7 +334,7 @@
   def warning(m: => String): Unit = if (dynamicContextVar.value.isDefined) errors.warning(m)
   def deprecated(m: => String, location: Option[String] = None): Unit =
     if (dynamicContextVar.value.isDefined) errors.deprecated(m, location)
-  /** Given a string, record it as an error, generate an exception, and throw it.
+  /** Given a string, record it as an error, return specified result to caller.
     *
     * @param m exception message
     * @param result result to be returned by this method
@@ -378,6 +365,16 @@
     error(e.getMessage)
     result
   }
+  /** Record an error, and return the result specified by the caller.
+    *
+    * @param e exception
+    * @param result result to be returned by this method.
+    * @return result passed in by caller.
+    */
+  def exception[T](e: java.lang.Error, result: T): T = {
+    error(e.getMessage)
+    result
+  }
   /** Record an exception as an error, and throw it.
     *
     * @param e exception
@@ -385,6 +382,16 @@
     */
   @throws(classOf[Exception])
   def exception(e: Exception): Nothing = {
+    error(e.getMessage)
+    throwException(e)
+  }
+  /** Record an error, and throw it as an exception.
+    *
+    * @param e exception
+    * @return This method does not return.
+    */
+  @throws(classOf[Exception])
+  def exception(e: java.lang.Error): Nothing = {
     error(e.getMessage)
     throwException(e)
   }
