--- conflicted
+++ resolved
@@ -15,7 +15,6 @@
 
 //scalastyle:off method.name
 
-<<<<<<< HEAD
 object TypePropagate {
   def apply[T <: Bits](op: firrtlir.PrimOp, args: Seq[Bits], consts: Seq[Int]): T = {
     val expArgs = args.map(toFirrtlType).map(_root_.firrtl.WRef("whatever", _, _root_.firrtl.ExpKind, _root_.firrtl.UNKNOWNGENDER))
@@ -47,14 +46,10 @@
   }
 }
 
-/** Element is a leaf data type: it cannot contain other Data objects. Example
-  * uses are for representing primitive data types, like integers and bits.
-=======
 /** Element is a leaf data type: it cannot contain other [[Data]] objects. Example uses are for representing primitive
   * data types, like integers and bits.
   *
   * @define coll element
->>>>>>> 416b9d9d
   */
 abstract class Element extends Data {
   private[chisel3] final def allElements: Seq[Element] = Seq(this)
