--- conflicted
+++ resolved
@@ -382,7 +382,6 @@
     compileOptions:      CompileOptions
   ): T = {
     require(!isEmpty, "Cannot apply reduction on a vec of size 0")
-<<<<<<< HEAD
 
     def recReduce[T](s: Seq[T], op: (T, T) => T, lop: (T) => T): T = {
 
@@ -395,16 +394,15 @@
           val p = 2 * m - n // number of nodes promoted
 
           val l = s.take(p).map(lop)
-          val r = s.drop(p).grouped(2).map {
-            case Seq(a, b) => op(a, b)
-          }.toSeq
+          val r = s
+            .drop(p)
+            .grouped(2)
+            .map {
+              case Seq(a, b) => op(a, b)
+            }
+            .toSeq
           recReduce(l ++ r, op, lop)
       }
-=======
-    var curLayer: Seq[T] = this
-    while (curLayer.length > 1) {
-      curLayer = curLayer.grouped(2).map(x => if (x.length == 1) layerOp(x(0)) else redOp(x(0), x(1))).toSeq
->>>>>>> 86fb5f78
     }
 
     recReduce(this, redOp, layerOp)
