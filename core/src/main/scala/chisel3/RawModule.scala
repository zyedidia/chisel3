// SPDX-License-Identifier: Apache-2.0

package chisel3

import scala.collection.mutable.{ArrayBuffer, HashMap}
import scala.util.Try
import scala.language.experimental.macros
import scala.annotation.nowarn
import chisel3.experimental.BaseModule
import chisel3.internal._
import chisel3.experimental.hierarchy.{InstanceClone, ModuleClone}
import chisel3.internal.Builder._
import chisel3.internal.firrtl._
import chisel3.internal.sourceinfo.UnlocatableSourceInfo
import _root_.firrtl.annotations.{IsModule, ModuleTarget}

/** Abstract base class for Modules that contain Chisel RTL.
  * This abstract base class is a user-defined module which does not include implicit clock and reset and supports
  * multiple IO() declarations.
  */
@nowarn("msg=class Port") // delete when Port becomes private
abstract class RawModule(implicit moduleCompileOptions: CompileOptions) extends BaseModule {
  //
  // RTL construction internals
  //
  private val _commands = ArrayBuffer[Command]()
  private[chisel3] def addCommand(c: Command) {
    require(!_closed, "Can't write to module after module close")
    _commands += c
  }
  protected def getCommands = {
    require(_closed, "Can't get commands before module close")
    _commands.toSeq
  }

  //
  // Other Internal Functions
  //
  private var _firrtlPorts: Option[Seq[firrtl.Port]] = None

  @deprecated("Use DataMirror.modulePorts instead. this API will be removed in Chisel 3.6", "Chisel 3.5")
  lazy val getPorts: Seq[Port] = _firrtlPorts.get

  val compileOptions = moduleCompileOptions

  private[chisel3] override def generateComponent(): Option[Component] = {
    require(!_closed, "Can't generate module more than once")
    _closed = true

    // Ports get first naming priority, since they are part of a Module's IO spec
<<<<<<< HEAD
    namePorts(names)

    // Then everything else gets named
    //for ((node, name) <- names) {
    //    node.suggestNameInternal(name)
    //}
=======
    namePorts()
>>>>>>> 1356ced1

    // Ports are named, now name everything else
    for (id <- getIds) {
      id match {
        case id: ModuleClone[_]   => id.setRefAndPortsRef(_namespace) // special handling
        case id: InstanceClone[_] => id.setAsInstanceRef()
        case id: BaseModule       => id.forceName(None, default = id.desiredName, _namespace)
        case id: MemBase[_]       => id.forceName(None, default = "MEM", _namespace)
        case id: stop.Stop        => id.forceName(None, default = "stop", _namespace)
        case id: assert.Assert    => id.forceName(None, default = "assert", _namespace)
        case id: assume.Assume    => id.forceName(None, default = "assume", _namespace)
        case id: cover.Cover      => id.forceName(None, default = "cover", _namespace)
        case id: printf.Printf => id.forceName(None, default = "printf", _namespace)
        case id: Data =>
          if (id.isSynthesizable) {
            id.topBinding match {
              case OpBinding(_, _) =>
                id.forceName(Some(""), default = "T", _namespace)
              case MemoryPortBinding(_, _) =>
                id.forceName(None, default = "MPORT", _namespace)
              case PortBinding(_) =>
                id.forceName(None, default = "PORT", _namespace)
              case RegBinding(_, _) =>
                id.forceName(None, default = "REG", _namespace)
              case WireBinding(_, _) =>
                id.forceName(Some(""), default = "WIRE", _namespace)
              case _ => // don't name literals
            }
          } // else, don't name unbound types
      }
    }

    val firrtlPorts = getModulePorts.map { port: Data =>
      // Special case Vec to make FIRRTL emit the direction of its
      // element.
      // Just taking the Vec's specifiedDirection is a bug in cases like
      // Vec(Flipped()), since the Vec's specifiedDirection is
      // Unspecified.
      val direction = port match {
        case v: Vec[_] =>
          v.specifiedDirection match {
            case SpecifiedDirection.Input       => SpecifiedDirection.Input
            case SpecifiedDirection.Output      => SpecifiedDirection.Output
            case SpecifiedDirection.Flip        => SpecifiedDirection.flip(v.sample_element.specifiedDirection)
            case SpecifiedDirection.Unspecified => v.sample_element.specifiedDirection
          }
        case _ => port.specifiedDirection
      }

      Port(port, direction)
    }
    _firrtlPorts = Some(firrtlPorts)

    // Generate IO invalidation commands to initialize outputs as unused,
    //  unless the client wants explicit control over their generation.
    val invalidateCommands = {
      if (!compileOptions.explicitInvalidate || this.isInstanceOf[ImplicitInvalidate]) {
        getModulePorts.map { port => DefInvalid(UnlocatableSourceInfo, port.ref) }
      } else {
        Seq()
      }
    }
    val component = DefModule(this, name, firrtlPorts, invalidateCommands ++ getCommands)
    _component = Some(component)
    _component
  }

  private[chisel3] def initializeInParent(parentCompileOptions: CompileOptions): Unit = {
    implicit val sourceInfo = UnlocatableSourceInfo

    if (!parentCompileOptions.explicitInvalidate || Builder.currentModule.get.isInstanceOf[ImplicitInvalidate]) {
      for (port <- getModulePorts) {
        pushCommand(DefInvalid(sourceInfo, port.ref))
      }
    }
  }
}

trait RequireAsyncReset extends Module {
  override private[chisel3] def mkReset: AsyncReset = AsyncReset()
}

trait RequireSyncReset extends Module {
  override private[chisel3] def mkReset: Bool = Bool()
}

/** Mix with a [[RawModule]] to automatically connect DontCare to the module's ports, wires, and children instance IOs. */
trait ImplicitInvalidate { self: RawModule => }

package object internal {

  import scala.annotation.implicitNotFound
  @implicitNotFound("You are trying to access a macro-only API. Please use the @public annotation instead.")
  trait MacroGenerated

  /** Marker trait for modules that are not true modules */
  private[chisel3] trait PseudoModule extends BaseModule

  /** Creates a name String from a prefix and a seed
    * @param prefix The prefix associated with the seed (must be in correct order, *not* reversed)
    * @param seed The seed for computing the name (if available)
    */
  def buildName(seed: String, prefix: Prefix): String = {
    val builder = new StringBuilder()
    prefix.foreach { p =>
      builder ++= p
      builder += '_'
    }
    builder ++= seed
    builder.toString
  }

  // Private reflective version of "val io" to maintain Chisel.Module semantics without having
  // io as a virtual method. See https://github.com/freechipsproject/chisel3/pull/1550 for more
  // information about the removal of "val io"
  private def reflectivelyFindValIO(self: BaseModule): Option[Record] = {
    // Java reflection is faster and works for the common case
    def tryJavaReflect: Option[Record] = Try {
      self.getClass.getMethod("io").invoke(self).asInstanceOf[Record]
    }.toOption
      .filter(_ != null)
    // Anonymous subclasses don't work with Java reflection, so try slower, Scala reflection
    def tryScalaReflect: Option[Record] = {
      val ru = scala.reflect.runtime.universe
      import ru.{Try => _, _}
      val m = ru.runtimeMirror(self.getClass.getClassLoader)
      val im = m.reflect(self)
      val tpe = im.symbol.toType
      // For some reason, in anonymous subclasses, looking up the Term by name (TermName("io"))
      // hits an internal exception. Searching for the term seems to work though so we use that.
      val ioTerm: Option[TermSymbol] = tpe.decls.collectFirst {
        case d if d.name.toString == "io" && d.isTerm => d.asTerm
      }
      ioTerm.flatMap { term =>
        Try {
          im.reflectField(term).get.asInstanceOf[Record]
        }.toOption
          .filter(_ != null)
      }
    }

    tryJavaReflect
      .orElse(tryScalaReflect)
      .map(_.forceFinalName("io"))
      .orElse {
        // Fallback if reflection fails, user can wrap in IO(...)
        self.findPort("io").collect { case r: Record => r }
      }
  }

  /** Legacy Module class that restricts IOs to just io, clock, and reset, and provides a constructor
    * for threading through explicit clock and reset.
    *
    * '''Do not use this class in user code'''. Use whichever `Module` is imported by your wildcard
    * import (preferably `import chisel3._`).
    */
  abstract class LegacyModule(implicit moduleCompileOptions: CompileOptions) extends Module {
    // Provide a non-deprecated constructor
    def this(
      override_clock: Option[Clock] = None,
      override_reset: Option[Bool] = None
    )(
      implicit moduleCompileOptions: CompileOptions
    ) = {
      this()
      this.override_clock = override_clock
      this.override_reset = override_reset
    }
    def this(_clock: Clock)(implicit moduleCompileOptions: CompileOptions) =
      this(Option(_clock), None)(moduleCompileOptions)
    def this(_reset: Bool)(implicit moduleCompileOptions: CompileOptions) =
      this(None, Option(_reset))(moduleCompileOptions)
    def this(_clock: Clock, _reset: Bool)(implicit moduleCompileOptions: CompileOptions) =
      this(Option(_clock), Option(_reset))(moduleCompileOptions)

    // Sort of a DIY lazy val because if the user tries to construct hardware before val io is
    // constructed, _compatAutoWrapPorts will try to access it but it will be null
    // In that case, we basically need to delay setting this var until later
    private var _ioValue: Option[Record] = None
    private def _io: Option[Record] = _ioValue.orElse {
      _ioValue = reflectivelyFindValIO(this)
      _ioValue
    }

    // Allow access to bindings from the compatibility package
    protected def _compatIoPortBound() = _io.exists(portsContains(_))

    private[chisel3] override def generateComponent(): Option[Component] = {
      _compatAutoWrapPorts() // pre-IO(...) compatibility hack

      // Restrict IO to just io, clock, and reset
      if (_io.isEmpty || !_compatIoPortBound) {
        throwException(
          s"Compatibility mode Module '$this' must have a 'val io' Bundle. " +
            "If there is such a field and you still see this error, autowrapping has failed (sorry!). " +
            "Please wrap the Bundle declaration in IO(...)."
        )
      }
      require(
        (portsContains(clock)) && (portsContains(reset)),
        "Internal error, module did not have clock or reset as IO"
      )
      require(portsSize == 3, "Module must only have io, clock, and reset as IO")

      super.generateComponent()
    }

    override def _compatAutoWrapPorts(): Unit = {
      if (!_compatIoPortBound()) {
        _io.foreach(_bindIoInPlace(_))
      }
    }
  }

  import chisel3.experimental.Param

  /** Legacy BlackBox class will reflectively autowrap val io
    *
    * '''Do not use this class in user code'''. Use whichever `BlackBox` is imported by your wildcard
    * import (preferably `import chisel3._`).
    */
  abstract class LegacyBlackBox(
    params: Map[String, Param] = Map.empty[String, Param]
  )(
    implicit moduleCompileOptions: CompileOptions)
      extends chisel3.BlackBox(params) {

    override private[chisel3] lazy val _io: Option[Record] = reflectivelyFindValIO(this)

    // This class auto-wraps the BlackBox with IO(...), allowing legacy code (where IO(...) wasn't
    // required) to build.
    override def _compatAutoWrapPorts(): Unit = {
      if (!_compatIoPortBound()) {
        _io.foreach(_bindIoInPlace(_))
      }
    }
  }

  /** Internal API for [[ViewParent]] */
  sealed private[chisel3] class ViewParentAPI extends RawModule()(ExplicitCompileOptions.Strict) with PseudoModule {
    // We must provide `absoluteTarget` but not `toTarget` because otherwise they would be exactly
    // the same and we'd have no way to distinguish the kind of target when renaming view targets in
    // the Converter
    // Note that this is not overriding .toAbsoluteTarget, that is a final def in BaseModule that delegates
    // to this method
    private[chisel3] val absoluteTarget: IsModule = ModuleTarget(this.circuitName, "_$$AbsoluteView$$_")

    // This module is not instantiable
    override private[chisel3] def generateComponent(): Option[Component] = None
    override private[chisel3] def initializeInParent(parentCompileOptions: CompileOptions): Unit = ()
    // This module is not really part of the circuit
    _parent = None

    // Sigil to mark views, starts with '_' to make it a legal FIRRTL target
    override def desiredName = "_$$View$$_"

    private[chisel3] val fakeComponent: Component = DefModule(this, desiredName, Nil, Nil)
  }

  /** Special internal object representing the parent of all views
    *
    * @note this is a val instead of an object because of the need to wrap in Module(...)
    */
  private[chisel3] val ViewParent =
    Module.do_apply(new ViewParentAPI)(UnlocatableSourceInfo, ExplicitCompileOptions.Strict)
}<|MERGE_RESOLUTION|>--- conflicted
+++ resolved
@@ -48,16 +48,7 @@
     _closed = true
 
     // Ports get first naming priority, since they are part of a Module's IO spec
-<<<<<<< HEAD
-    namePorts(names)
-
-    // Then everything else gets named
-    //for ((node, name) <- names) {
-    //    node.suggestNameInternal(name)
-    //}
-=======
     namePorts()
->>>>>>> 1356ced1
 
     // Ports are named, now name everything else
     for (id <- getIds) {
