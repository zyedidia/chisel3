// SPDX-License-Identifier: Apache-2.0

package chisel3.internal

import scala.util.DynamicVariable
import scala.collection.mutable.ArrayBuffer
import chisel3._
import chisel3.experimental._
import chisel3.experimental.hierarchy.core.{Clone, ImportDefinitionAnnotation, Instance}
import chisel3.internal.firrtl._
import chisel3.internal.naming._
import _root_.firrtl.annotations.{CircuitName, ComponentName, IsMember, ModuleName, Named, ReferenceTarget}
import _root_.firrtl.annotations.AnnotationUtils.validComponentName
import _root_.firrtl.{AnnotationSeq, RenameMap}
import chisel3.experimental.dataview.{reify, reifySingleData}
import chisel3.internal.Builder.Prefix
import logger.LazyLogging

import scala.collection.mutable

private[chisel3] class Namespace(keywords: Set[String]) {
  private val names = collection.mutable.HashMap[String, Long]()
  def copyTo(other: Namespace): Unit = names.foreach { case (s: String, l: Long) => other.names(s) = l }
  for (keyword <- keywords)
    names(keyword) = 1

  private def rename(n: String): String = {
    val index = names(n)
    val tryName = s"${n}_${index}"
    names(n) = index + 1
    if (this contains tryName) rename(n) else tryName
  }

  private def sanitize(s: String, leadingDigitOk: Boolean = false): String = {
    // TODO what character set does FIRRTL truly support? using ANSI C for now
    def legalStart(c: Char) = (c >= 'a' && c <= 'z') || (c >= 'A' && c <= 'Z') || c == '_'
    def legal(c:      Char) = legalStart(c) || (c >= '0' && c <= '9')
    val res = if (s.forall(legal)) s else s.filter(legal)
    val headOk = (!res.isEmpty) && (leadingDigitOk || legalStart(res.head))
    if (headOk) res else s"_$res"
  }

  def contains(elem: String): Boolean = names.contains(elem)

  // leadingDigitOk is for use in fields of Records
  def name(elem: String, leadingDigitOk: Boolean = false): String = {
    val sanitized = sanitize(elem, leadingDigitOk)
    val result = if (this.contains(sanitized)) rename(sanitized) else sanitized
    names(result) = 1
    result
  }
}

private[chisel3] object Namespace {

  /** Constructs an empty Namespace */
  def empty: Namespace = new Namespace(Set.empty[String])
}

private[chisel3] class IdGen {
  private var counter = -1L
  def next: Long = {
    counter += 1
    counter
  }
  def value: Long = counter
}

/** Public API to access Node/Signal names.
  * currently, the node's name, the full path name, and references to its parent Module and component.
  * These are only valid once the design has been elaborated, and should not be used during its construction.
  */
trait InstanceId {
  def instanceName:   String
  def pathName:       String
  def parentPathName: String
  def parentModName:  String

  /** Returns a FIRRTL Named that refers to this object in the elaborated hardware graph */
  def toNamed: Named

  /** Returns a FIRRTL IsMember that refers to this object in the elaborated hardware graph */
  def toTarget: IsMember

  /** Returns a FIRRTL IsMember that refers to the absolute path to this object in the elaborated hardware graph */
  def toAbsoluteTarget: IsMember
}

private[chisel3] trait HasId extends InstanceId {
  private[chisel3] var _parent: Option[BaseModule] = Builder.currentModule

  // Set if the returned top-level module of a nested call to the Chisel Builder, see Definition.apply
  private[chisel3] var _circuit: Option[BaseModule] = None

  private[chisel3] val _id: Long = Builder.idGen.next

  // TODO: remove this, but its removal seems to cause a nasty Scala compiler crash.
  override def hashCode: Int = super.hashCode()
  override def equals(that: Any): Boolean = super.equals(that)

  // Contains suggested seed (user-decided seed)
  private var suggested_seed: Option[String] = None

  // Contains the seed computed automatically by the compiler plugin
  private var auto_seed: Option[String] = None

  // Prefix for use in naming
  // - Defaults to prefix at time when object is created
  // - Overridden when [[suggestSeed]] or [[autoSeed]] is called
  private var naming_prefix: Prefix = Builder.getPrefix

  // Post-seed hooks called to carry the suggested seeds to other candidates as needed
  private var suggest_postseed_hooks: List[String => Unit] = Nil

  // Post-seed hooks called to carry the auto seeds to other candidates as needed
  private var auto_postseed_hooks: List[String => Unit] = Nil

  /** Takes the last seed suggested. Multiple calls to this function will take the last given seed, unless
    * this HasId is a module port (see overridden method in Data.scala).
    *
    * If the final computed name conflicts with the final name of another signal, the final name may get uniquified by
    * appending a digit at the end of the name.
    *
    * Is a lower priority than [[suggestName]], in that regardless of whether [[autoSeed]]
    * was called, [[suggestName]] will always take precedence if it was called.
    *
    * @param seed Seed for the name of this component
    * @return this object
    */
  private[chisel3] def autoSeed(seed: String): this.type = forceAutoSeed(seed)
  // Bypass the overridden behavior of autoSeed in [[Data]], apply autoSeed even to ports
  private[chisel3] def forceAutoSeed(seed: String): this.type = {
    auto_seed = Some(seed)
    for (hook <- auto_postseed_hooks.reverse) { hook(seed) }
    naming_prefix = Builder.getPrefix
    this
  }

<<<<<<< HEAD
  private[chisel3] def suggestNameInternal(seed: => String): this.type = {
    if (suggested_seed.isEmpty) suggested_seed = Some(seed)
    naming_prefix = Builder.getPrefix
    for (hook <- suggest_postseed_hooks.reverse) { hook(seed) }
    this
  }

  /** Takes the first seed suggested. Multiple calls to this function will be ignored (and will become an error in future).
=======
  // Private internal version of suggestName that tells you if the name changed
  // Returns Some(old name, old prefix) if name changed, None otherwise
  private[chisel3] def _suggestNameCheck(seed: => String): Option[(String, Prefix)] = {
    val oldSeed = this.seedOpt
    val oldPrefix = this.naming_prefix
    suggestName(seed)
    if (oldSeed.nonEmpty && (oldSeed != this.seedOpt || oldPrefix != this.naming_prefix)) {
      Some(oldSeed.get -> oldPrefix)
    } else None
  }

  /** Takes the first seed suggested. Multiple calls to this function will be ignored.
>>>>>>> 1356ced1
    * If the final computed name conflicts with another name, it may get uniquified by appending
    * a digit at the end.
    *
    * Is a higher priority than [[autoSeed]], in that regardless of whether [[autoSeed]]
    * was called, [[suggestName]] will always take precedence.
    *
    * @note calling this after the name has already been computed will become an error in the future.
    *
    * @param seed The seed for the name of this component
    * @return this object
    */
  def suggestName(seed: => String): this.type = {
    require(Builder.hasDynamicContext, s"suggestName (${seed}) should only be called from a Builder context.")
    if (suggested_seed.isDefined) {
      Builder.deprecated(
        s"Calling suggestName ($seed, when already called with ${suggested_seed}) will become an error in Chisel 3.6"
      )
    }
    if (_computedName.isDefined) {
      Builder.deprecated(
        s"Calling suggestName ($seed, when the name was already computed as ${_computedName.get})) will become an error in Chisel 3.6"
      )
    }
    suggestNameInternal(seed)
  }

  // Internal version of .suggestName that can override a user-suggested name
  // This only exists for maintaining "val io" naming in compatibility-mode Modules without IO
  // wrapping
  private[chisel3] def forceFinalName(seed: String): this.type = {
    // This could be called with user prefixes, ignore them
    noPrefix {
      suggested_seed = Some(seed)
      this.suggestNameInternal(seed)
    }
  }

  private[chisel3] var _computedName: Option[Option[String]] = None

  /** Computes the name of this HasId, if one exists
    * @param defaultPrefix Optionally provide a default prefix for computing the name
    * @param defaultSeed Optionally provide default seed for computing the name
    * @return the name, if it can be computed
    */
  private[chisel3] def _computeName(defaultPrefix: Option[String], defaultSeed: Option[String]): Option[String] = {
<<<<<<< HEAD

    _computedName.getOrElse {

      /** Computes a name of this signal, given the seed and prefix
        * @param seed
        * @param prefix
        * @return
        */
      def buildName(seed: String, prefix: Prefix): String = {
        val builder = new StringBuilder()
        prefix.foreach { p =>
          builder ++= p
          builder += '_'
        }
        builder ++= seed
        builder.toString
      }

      val result = if (hasSeed) {
        Some(buildName(seedOpt.get, naming_prefix.reverse))
      } else {
        defaultSeed.map { default =>
          defaultPrefix match {
            case Some(p) => buildName(default, p :: naming_prefix.reverse)
            case None    => buildName(default, naming_prefix.reverse)
          }
=======
    if (hasSeed) {
      Some(buildName(seedOpt.get, naming_prefix.reverse))
    } else {
      defaultSeed.map { default =>
        defaultPrefix match {
          case Some(p) => buildName(default, p :: naming_prefix.reverse)
          case None    => buildName(default, naming_prefix.reverse)
>>>>>>> 1356ced1
        }
      }
      _computedName = Some(result)
      result
    }
  }

  /** This resolves the precedence of [[autoSeed]] and [[suggestName]]
    *
    * @note It will become an error in the future to suggestName the same thing that autoSeed would have assigned
    *
    * @return the current calculation of a name, if it exists
    */
  private[chisel3] def seedOpt: Option[String] = {
    suggested_seed.zip(auto_seed).foreach {
      case (suggested, auto) =>
        if (suggested == auto) {
          Builder.deprecated(
            s"calling suggestName(${suggested}) had no effect as it is the same as the auto prefixed name, this will become an error in 3.6"
          )
        }
    }
    suggested_seed.orElse(auto_seed)
  }

  /** @return Whether either autoName or suggestName has been called */
  def hasSeed: Boolean = seedOpt.isDefined

  private[chisel3] def hasAutoSeed: Boolean = auto_seed.isDefined

  private[chisel3] def addSuggestPostnameHook(hook: String => Unit): Unit = suggest_postseed_hooks ::= hook
  private[chisel3] def addAutoPostnameHook(hook:    String => Unit): Unit = auto_postseed_hooks ::= hook

  // Uses a namespace to convert suggestion into a true name
  // Will not do any naming if the reference already assigned.
  // (e.g. tried to suggest a name to part of a Record)
  private[chisel3] def forceName(prefix: Option[String], default: => String, namespace: Namespace): Unit =
    if (_ref.isEmpty) {
      val candidate_name = _computeName(prefix, Some(default)).get
      val available_name = namespace.name(candidate_name)
      setRef(Ref(available_name))
      // Clear naming prefix to free memory
      naming_prefix = Nil
    }

  private var _ref: Option[Arg] = None
  private[chisel3] def setRef(imm: Arg): Unit = setRef(imm, false)
  private[chisel3] def setRef(imm: Arg, force: Boolean): Unit = {
    if (_ref.isEmpty || force) {
      _ref = Some(imm)
    }
  }
  private[chisel3] def setRef(parent: HasId, name:  String): Unit = setRef(Slot(Node(parent), name))
  private[chisel3] def setRef(parent: HasId, index: Int):    Unit = setRef(Index(Node(parent), ILit(index)))
  private[chisel3] def setRef(parent: HasId, index: UInt):   Unit = setRef(Index(Node(parent), index.ref))
  private[chisel3] def getRef:       Arg = _ref.get
  private[chisel3] def getOptionRef: Option[Arg] = _ref

  private def refName(c: Component): String = _ref match {
    case Some(arg) => arg.fullName(c)
    case None =>
      throwException("You cannot access the .instanceName or .toTarget of non-hardware Data")
  }

  // Helper for reifying views if they map to a single Target
  private[chisel3] def reifyTarget: Option[Data] = this match {
    case d: Data => reifySingleData(d) // Only Data can be views
    case bad => throwException(s"This shouldn't be possible - got $bad with ${_parent}")
  }

  // Helper for reifying the parent of a view if the view maps to a single Target
  private[chisel3] def reifyParent: BaseModule = reifyTarget.flatMap(_._parent).getOrElse(ViewParent)

  // Implementation of public methods.
  def instanceName: String = _parent match {
    case Some(ViewParent) => reifyTarget.map(_.instanceName).getOrElse(this.refName(ViewParent.fakeComponent))
    case Some(p) =>
      (p._component, this) match {
        case (Some(c), _) => refName(c)
        case (None, d: Data) if d.topBindingOpt == Some(CrossModuleBinding) => _ref.get.localName
        case (None, _: MemBase[Data]) => _ref.get.localName
        case (None, _) =>
          throwException(s"signalName/pathName should be called after circuit elaboration: $this, ${_parent}")
      }
    case None => throwException("this cannot happen")
  }
  def pathName: String = _parent match {
    case None             => instanceName
    case Some(ViewParent) => s"${reifyParent.pathName}.$instanceName"
    case Some(p)          => s"${p.pathName}.$instanceName"
  }
  def parentPathName: String = _parent match {
    case Some(ViewParent) => reifyParent.pathName
    case Some(p)          => p.pathName
    case None             => throwException(s"$instanceName doesn't have a parent")
  }
  def parentModName: String = _parent match {
    case Some(ViewParent) => reifyParent.name
    case Some(p)          => p.name
    case None             => throwException(s"$instanceName doesn't have a parent")
  }
  // TODO Should this be public?
  protected def circuitName: String = _parent match {
    case None =>
      _circuit match {
        case None    => instanceName
        case Some(o) => o.circuitName
      }
    case Some(ViewParent) => reifyParent.circuitName
    case Some(p)          => p.circuitName
  }
}

/** Holds the implementation of toNamed for Data and MemBase */
private[chisel3] trait NamedComponent extends HasId {

  /** Returns a FIRRTL ComponentName that references this object
    * @note Should not be called until circuit elaboration is complete
    */
  final def toNamed: ComponentName =
    ComponentName(this.instanceName, ModuleName(this.parentModName, CircuitName(this.circuitName)))

  /** Returns a FIRRTL ReferenceTarget that references this object
    * @note Should not be called until circuit elaboration is complete
    */
  final def toTarget: ReferenceTarget = {
    val name = this.instanceName
    if (!validComponentName(name)) throwException(s"Illegal component name: $name (note: literals are illegal)")
    import _root_.firrtl.annotations.{Target, TargetToken}
    val root = _parent.map {
      case ViewParent => reifyParent
      case other      => other
    }.get.getTarget // All NamedComponents will have a parent, only the top module can have None here
    Target.toTargetTokens(name).toList match {
      case TargetToken.Ref(r) :: components => root.ref(r).copy(component = components)
      case other =>
        throw _root_.firrtl.annotations.Target.NamedException(s"Cannot convert $name into [[ReferenceTarget]]: $other")
    }
  }

  final def toAbsoluteTarget: ReferenceTarget = {
    val localTarget = toTarget
    def makeTarget(p: BaseModule) = p.toAbsoluteTarget.ref(localTarget.ref).copy(component = localTarget.component)
    _parent match {
      case Some(ViewParent) => makeTarget(reifyParent)
      case Some(parent)     => makeTarget(parent)
      case None             => localTarget
    }
  }
}

// Mutable global state for chisel that can appear outside a Builder context
private[chisel3] class ChiselContext() {
  val idGen = new IdGen

  // Records the different prefixes which have been scoped at this point in time
  var prefixStack: Prefix = Nil

  // Views belong to a separate namespace (for renaming)
  // The namespace outside of Builder context is useless, but it ensures that views can still be created
  // and the resulting .toTarget is very clearly useless (_$$View$$_...)
  val viewNamespace = Namespace.empty
}

private[chisel3] class DynamicContext(
  val annotationSeq:     AnnotationSeq,
  val throwOnFirstError: Boolean) {
  val importDefinitionAnnos = annotationSeq.collect { case a: ImportDefinitionAnnotation[_] => a }

  // Ensure there are no repeated names for imported Definitions
  val importDefinitionNames = importDefinitionAnnos.map { a => a.definition.proto.name }
  if (importDefinitionNames.distinct.length < importDefinitionNames.length) {
    val duplicates = importDefinitionNames.diff(importDefinitionNames.distinct).mkString(", ")
    throwException(s"Expected distinct imported Definition names but found duplicates for: $duplicates")
  }

  val globalNamespace = Namespace.empty

  // Ensure imported Definitions emit as ExtModules with the correct name so
  // that instantiations will also use the correct name and prevent any name
  // conflicts with Modules/Definitions in this elaboration
  importDefinitionNames.foreach { importDefName =>
    globalNamespace.name(importDefName)
  }

  val components = ArrayBuffer[Component]()
  val annotations = ArrayBuffer[ChiselAnnotation]()
  var currentModule: Option[BaseModule] = None

  /** Contains a mapping from a elaborated module to their aspect
    * Set by [[ModuleAspect]]
    */
  val aspectModule: mutable.HashMap[BaseModule, BaseModule] = mutable.HashMap.empty[BaseModule, BaseModule]

  // Views that do not correspond to a single ReferenceTarget and thus require renaming
  val unnamedViews: ArrayBuffer[Data] = ArrayBuffer.empty

  // Set by object Module.apply before calling class Module constructor
  // Used to distinguish between no Module() wrapping, multiple wrappings, and rewrapping
  var readyForModuleConstr: Boolean = false
  var whenStack:            List[WhenContext] = Nil
  var currentClock:         Option[Clock] = None
  var currentReset:         Option[Reset] = None
  val errors = new ErrorLog
  val namingStack = new NamingStack
  // Used to indicate if this is the top-level module of full elaboration, or from a Definition
  var inDefinition: Boolean = false
}

private[chisel3] object Builder extends LazyLogging {

  // Represents the current state of the prefixes given
  type Prefix = List[String]

  // All global mutable state must be referenced via dynamicContextVar!!
  private val dynamicContextVar = new DynamicVariable[Option[DynamicContext]](None)
  private def dynamicContext: DynamicContext = {
    require(dynamicContextVar.value.isDefined, "must be inside Builder context")
    dynamicContextVar.value.get
  }

  // Returns the current dynamic context
  def captureContext(): DynamicContext = dynamicContext
  // Sets the current dynamic contents
  def restoreContext(dc: DynamicContext) = dynamicContextVar.value = Some(dc)

  // Ensure we have a thread-specific ChiselContext
  private val chiselContext = new ThreadLocal[ChiselContext] {
    override def initialValue: ChiselContext = {
      new ChiselContext
    }
  }

  // Initialize any singleton objects before user code inadvertently inherits them.
  private def initializeSingletons(): Unit = {
    // This used to contain:
    //    val dummy = core.DontCare
    //  but this would occasionally produce hangs due to static initialization deadlock
    //  when Builder initialization collided with chisel3.package initialization of the DontCare value.
    // See:
    //  http://ternarysearch.blogspot.com/2013/07/static-initialization-deadlock.html
    //  https://bugs.openjdk.java.net/browse/JDK-8037567
    //  https://stackoverflow.com/questions/28631656/runnable-thread-state-but-in-object-wait
  }

  def namingStackOption: Option[NamingStack] = dynamicContextVar.value.map(_.namingStack)

  def idGen: IdGen = chiselContext.get.idGen

  def globalNamespace: Namespace = dynamicContext.globalNamespace
  def components:      ArrayBuffer[Component] = dynamicContext.components
  def annotations:     ArrayBuffer[ChiselAnnotation] = dynamicContext.annotations
  def annotationSeq:   AnnotationSeq = dynamicContext.annotationSeq
  def namingStack:     NamingStack = dynamicContext.namingStack

  def unnamedViews:  ArrayBuffer[Data] = dynamicContext.unnamedViews
  def viewNamespace: Namespace = chiselContext.get.viewNamespace

  // Puts a prefix string onto the prefix stack
  def pushPrefix(d: String): Unit = {
    val context = chiselContext.get()
    context.prefixStack = d :: context.prefixStack
  }

  /** Pushes the current name of a data onto the prefix stack
    *
    * @param d data to derive prefix from
    * @return whether anything was pushed to the stack
    */
  def pushPrefix(d: HasId): Boolean = {
    def buildAggName(id: HasId): Option[String] = {
      def getSubName(field: Data): Option[String] = field.getOptionRef.flatMap {
        case Slot(_, field)       => Some(field) // Record
        case Index(_, ILit(n))    => Some(n.toString) // Vec static indexing
        case Index(_, ULit(n, _)) => Some(n.toString) // Vec lit indexing
        case Index(_, _: Node) => None // Vec dynamic indexing
        case ModuleIO(_, n) => Some(n) // BlackBox port
      }
      def map2[A, B](a: Option[A], b: Option[A])(f: (A, A) => B): Option[B] =
        a.flatMap(ax => b.map(f(ax, _)))
      // If the binding is None, this is an illegal connection and later logic will error
      def recData(data: Data): Option[String] = data.binding.flatMap {
        case (_: WireBinding | _: RegBinding | _: MemoryPortBinding | _: OpBinding) => data.seedOpt
        case ChildBinding(parent) =>
          recData(parent).map { p =>
            // And name of the field if we have one, we don't for dynamic indexing of Vecs
            getSubName(data).map(p + "_" + _).getOrElse(p)
          }
        case SampleElementBinding(parent)                            => recData(parent)
        case PortBinding(mod) if Builder.currentModule.contains(mod) => data.seedOpt
        case PortBinding(mod)                                        => map2(mod.seedOpt, data.seedOpt)(_ + "_" + _)
        case (_: LitBinding | _: DontCareBinding) => None
        case _ => Some("view_") // TODO implement
      }
      id match {
        case d: Data => recData(d)
        case _ => None
      }
    }
    buildAggName(d).map { name =>
      pushPrefix(name)
    }.isDefined
  }

  // Remove a prefix from top of the stack
  def popPrefix(): List[String] = {
    val context = chiselContext.get()
    val tail = context.prefixStack.tail
    context.prefixStack = tail
    tail
  }

  // Removes all prefixes from the prefix stack
  def clearPrefix(): Unit = {
    chiselContext.get().prefixStack = Nil
  }

  // Clears existing prefixes and sets to new prefix stack
  def setPrefix(prefix: Prefix): Unit = {
    chiselContext.get().prefixStack = prefix
  }

  // Returns the prefix stack at this moment
  def getPrefix: Prefix = chiselContext.get().prefixStack

  def currentModule: Option[BaseModule] = dynamicContextVar.value match {
    case Some(dynamicContext) => dynamicContext.currentModule
    case _                    => None
  }
  def currentModule_=(target: Option[BaseModule]): Unit = {
    dynamicContext.currentModule = target
  }
  def aspectModule(module: BaseModule): Option[BaseModule] = dynamicContextVar.value match {
    case Some(dynamicContext) => dynamicContext.aspectModule.get(module)
    case _                    => None
  }

  /** Retrieves the parent of a module based on the elaboration context
    *
    * @param module the module to get the parent of
    * @param context the context the parent should be evaluated in
    * @return the parent of the module provided
    */
  def retrieveParent(module: BaseModule, context: BaseModule): Option[BaseModule] = {
    module._parent match {
      case Some(parentModule) => { //if a parent exists investigate, otherwise return None
        context match {
          case aspect: ModuleAspect => { //if aspect context, do the translation
            Builder.aspectModule(parentModule) match {
              case Some(parentAspect) => Some(parentAspect) //we've found a translation
              case _                  => Some(parentModule) //no translation found
            }
          } //otherwise just return our parent
          case _ => Some(parentModule)
        }
      }
      case _ => None
    }
  }
  def addAspect(module: BaseModule, aspect: BaseModule): Unit = {
    dynamicContext.aspectModule += ((module, aspect))
  }
  def forcedModule: BaseModule = currentModule match {
    case Some(module) => module
    case None =>
      throwException(
        "Error: Not in a Module. Likely cause: Missed Module() wrap or bare chisel API call."
        // A bare api call is, e.g. calling Wire() from the scala console).
      )
  }
  def referenceUserModule: RawModule = {
    currentModule match {
      case Some(module: RawModule) =>
        aspectModule(module) match {
          case Some(aspect: RawModule) => aspect
          case other => module
        }
      case _ =>
        throwException(
          "Error: Not in a RawModule. Likely cause: Missed Module() wrap, bare chisel API call, or attempting to construct hardware inside a BlackBox."
          // A bare api call is, e.g. calling Wire() from the scala console).
        )
    }
  }
  def forcedUserModule: RawModule = currentModule match {
    case Some(module: RawModule) => module
    case _ =>
      throwException(
        "Error: Not in a UserModule. Likely cause: Missed Module() wrap, bare chisel API call, or attempting to construct hardware inside a BlackBox."
        // A bare api call is, e.g. calling Wire() from the scala console).
      )
  }
  def hasDynamicContext: Boolean = dynamicContextVar.value.isDefined

  def readyForModuleConstr: Boolean = dynamicContext.readyForModuleConstr
  def readyForModuleConstr_=(target: Boolean): Unit = {
    dynamicContext.readyForModuleConstr = target
  }

  def whenDepth: Int = dynamicContext.whenStack.length

  def pushWhen(wc: WhenContext): Unit = {
    dynamicContext.whenStack = wc :: dynamicContext.whenStack
  }

  def popWhen(): WhenContext = {
    val lastWhen = dynamicContext.whenStack.head
    dynamicContext.whenStack = dynamicContext.whenStack.tail
    lastWhen
  }

  def whenStack: List[WhenContext] = dynamicContext.whenStack
  def whenStack_=(s: List[WhenContext]): Unit = {
    dynamicContext.whenStack = s
  }

  def currentWhen: Option[WhenContext] = dynamicContext.whenStack.headOption

  def currentClock: Option[Clock] = dynamicContext.currentClock
  def currentClock_=(newClock: Option[Clock]): Unit = {
    dynamicContext.currentClock = newClock
  }

  def currentReset: Option[Reset] = dynamicContext.currentReset
  def currentReset_=(newReset: Option[Reset]): Unit = {
    dynamicContext.currentReset = newReset
  }

  def inDefinition: Boolean = {
    dynamicContextVar.value
      .map(_.inDefinition)
      .getOrElse(false)
  }

  def forcedClock: Clock = currentClock.getOrElse(
    throwException("Error: No implicit clock.")
  )
  def forcedReset: Reset = currentReset.getOrElse(
    throwException("Error: No implicit reset.")
  )

  // TODO(twigg): Ideally, binding checks and new bindings would all occur here
  // However, rest of frontend can't support this yet.
  def pushCommand[T <: Command](c: T): T = {
    forcedUserModule.addCommand(c)
    c
  }
  def pushOp[T <: Data](cmd: DefPrim[T]): T = {
    // Bind each element of the returned Data to being a Op
    cmd.id.bind(OpBinding(forcedUserModule, currentWhen))
    pushCommand(cmd).id
  }

  /** Recursively suggests names to supported "container" classes
    * Arbitrary nestings of supported classes are allowed so long as the
    * innermost element is of type HasId
    * (Note: Map is Iterable[Tuple2[_,_]] and thus excluded)
    */
  def nameRecursively(prefix: String, nameMe: Any, namer: (HasId, String) => Unit): Unit = nameMe match {
    case (id: Instance[_]) =>
      id.underlying match {
        case Clone(m: experimental.hierarchy.ModuleClone[_]) => namer(m.getPorts, prefix)
        case _ =>
      }
    case (id: HasId) => namer(id, prefix)
    case Some(elt) => nameRecursively(prefix, elt, namer)
    case (iter: Iterable[_]) if iter.hasDefiniteSize =>
      for ((elt, i) <- iter.zipWithIndex) {
        nameRecursively(s"${prefix}_${i}", elt, namer)
      }
    case _ => // Do nothing
  }

  def errors: ErrorLog = dynamicContext.errors
  def error(m: => String): Unit = {
    // If --throw-on-first-error is requested, throw an exception instead of aggregating errors
    if (dynamicContextVar.value.isDefined && !dynamicContextVar.value.get.throwOnFirstError) {
      errors.error(m)
    } else {
      throwException(m)
    }
  }
  def warning(m:      => String): Unit = if (dynamicContextVar.value.isDefined) errors.warning(m)
  def warningNoLoc(m: => String): Unit = if (dynamicContextVar.value.isDefined) errors.warningNoLoc(m)
  def deprecated(m:   => String, location: Option[String] = None): Unit =
    if (dynamicContextVar.value.isDefined) errors.deprecated(m, location)

  /** Record an exception as an error, and throw it.
    *
    * @param m exception message
    */
  @throws(classOf[ChiselException])
  def exception(m: => String): Nothing = {
    error(m)
    throwException(m)
  }

  def getScalaMajorVersion: Int = {
    val "2" :: major :: _ :: Nil = chisel3.BuildInfo.scalaVersion.split("\\.").toList
    major.toInt
  }

  def checkScalaVersion(): Unit = {
    if (getScalaMajorVersion == 11) {
      val url = _root_.firrtl.stage.transforms.CheckScalaVersion.migrationDocumentLink
      val msg = s"Chisel 3.4 is the last version that will support Scala 2.11. " +
        s"Please upgrade to Scala 2.12. See $url"
      deprecated(msg, Some(""))
    }
  }

  // Builds a RenameMap for all Views that do not correspond to a single Data
  // These Data give a fake ReferenceTarget for .toTarget and .toReferenceTarget that the returned
  // RenameMap can split into the constituent parts
  private[chisel3] def makeViewRenameMap: RenameMap = {
    val renames = RenameMap()
    for (view <- unnamedViews) {
      val localTarget = view.toTarget
      val absTarget = view.toAbsoluteTarget
      val elts = getRecursiveFields.lazily(view, "").collect { case (elt: Element, _) => elt }
      for (elt <- elts) {
        val targetOfView = reify(elt)
        renames.record(localTarget, targetOfView.toTarget)
        renames.record(absTarget, targetOfView.toAbsoluteTarget)
      }
    }
    renames
  }

  private[chisel3] def build[T <: BaseModule](
    f:              => T,
    dynamicContext: DynamicContext,
    forceModName:   Boolean = true
  ): (Circuit, T) = {
    dynamicContextVar.withValue(Some(dynamicContext)) {
      ViewParent // Must initialize the singleton in a Builder context or weird things can happen
      // in tiny designs/testcases that never access anything in chisel3.internal
      checkScalaVersion()
      logger.info("Elaborating design...")
      val mod = f
      if (forceModName) { // This avoids definition name index skipping with D/I
        mod.forceName(None, mod.name, globalNamespace)
      }
      errors.checkpoint(logger)
      logger.info("Done elaborating.")

      (Circuit(components.last.name, components.toSeq, annotations.toSeq, makeViewRenameMap), mod)
    }
  }
  initializeSingletons()
}

/** Allows public access to the naming stack in Builder / DynamicContext, and handles invocations
  * outside a Builder context.
  * Necessary because naming macros expand in user code and don't have access into private[chisel3]
  * objects.
  */
object DynamicNamingStack {
  def pushContext(): NamingContextInterface = {
    Builder.namingStackOption match {
      case Some(namingStack) => namingStack.pushContext()
      case None              => DummyNamer
    }
  }

  def popReturnContext[T <: Any](prefixRef: T, until: NamingContextInterface): T = {
    until match {
      case DummyNamer =>
        require(
          Builder.namingStackOption.isEmpty,
          "Builder context must remain stable throughout a chiselName-annotated function invocation"
        )
      case context: NamingContext =>
        require(
          Builder.namingStackOption.isDefined,
          "Builder context must remain stable throughout a chiselName-annotated function invocation"
        )
        Builder.namingStackOption.get.popContext(prefixRef, context)
    }
    prefixRef
  }

  def length(): Int = Builder.namingStackOption.get.length
}

/** Casts BigInt to Int, issuing an error when the input isn't representable. */
private[chisel3] object castToInt {
  def apply(x: BigInt, msg: String): Int = {
    val res = x.toInt
    require(x == res, s"$msg $x is too large to be represented as Int")
    res
  }
}<|MERGE_RESOLUTION|>--- conflicted
+++ resolved
@@ -136,16 +136,6 @@
     this
   }
 
-<<<<<<< HEAD
-  private[chisel3] def suggestNameInternal(seed: => String): this.type = {
-    if (suggested_seed.isEmpty) suggested_seed = Some(seed)
-    naming_prefix = Builder.getPrefix
-    for (hook <- suggest_postseed_hooks.reverse) { hook(seed) }
-    this
-  }
-
-  /** Takes the first seed suggested. Multiple calls to this function will be ignored (and will become an error in future).
-=======
   // Private internal version of suggestName that tells you if the name changed
   // Returns Some(old name, old prefix) if name changed, None otherwise
   private[chisel3] def _suggestNameCheck(seed: => String): Option[(String, Prefix)] = {
@@ -158,7 +148,6 @@
   }
 
   /** Takes the first seed suggested. Multiple calls to this function will be ignored.
->>>>>>> 1356ced1
     * If the final computed name conflicts with another name, it may get uniquified by appending
     * a digit at the end.
     *
@@ -204,34 +193,6 @@
     * @return the name, if it can be computed
     */
   private[chisel3] def _computeName(defaultPrefix: Option[String], defaultSeed: Option[String]): Option[String] = {
-<<<<<<< HEAD
-
-    _computedName.getOrElse {
-
-      /** Computes a name of this signal, given the seed and prefix
-        * @param seed
-        * @param prefix
-        * @return
-        */
-      def buildName(seed: String, prefix: Prefix): String = {
-        val builder = new StringBuilder()
-        prefix.foreach { p =>
-          builder ++= p
-          builder += '_'
-        }
-        builder ++= seed
-        builder.toString
-      }
-
-      val result = if (hasSeed) {
-        Some(buildName(seedOpt.get, naming_prefix.reverse))
-      } else {
-        defaultSeed.map { default =>
-          defaultPrefix match {
-            case Some(p) => buildName(default, p :: naming_prefix.reverse)
-            case None    => buildName(default, naming_prefix.reverse)
-          }
-=======
     if (hasSeed) {
       Some(buildName(seedOpt.get, naming_prefix.reverse))
     } else {
@@ -239,7 +200,6 @@
         defaultPrefix match {
           case Some(p) => buildName(default, p :: naming_prefix.reverse)
           case None    => buildName(default, naming_prefix.reverse)
->>>>>>> 1356ced1
         }
       }
       _computedName = Some(result)
