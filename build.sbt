// See LICENSE for license details.

enablePlugins(SiteScaladocPlugin)

enablePlugins(GhpagesPlugin)

def scalacOptionsVersion(scalaVersion: String): Seq[String] = {
  Seq() ++ {
    // If we're building with Scala > 2.11, enable the compile option
    //  switch to support our anonymous Bundle definitions:
    //  https://github.com/scala/bug/issues/10047
    CrossVersion.partialVersion(scalaVersion) match {
      case Some((2, scalaMajor: Long)) if scalaMajor < 12 => Seq()
      case _ => Seq("-Xsource:2.11")
    }
  }
}

def javacOptionsVersion(scalaVersion: String): Seq[String] = {
  Seq() ++ {
    // Scala 2.12 requires Java 8. We continue to generate
    //  Java 7 compatible code for Scala 2.11
    //  for compatibility with old clients.
    CrossVersion.partialVersion(scalaVersion) match {
      case Some((2, scalaMajor: Long)) if scalaMajor < 12 =>
        Seq("-source", "1.7", "-target", "1.7")
      case _ =>
        Seq("-source", "1.8", "-target", "1.8")
    }
  }
}

val defaultVersions = Map(
  "firrtl" -> "1.2-SNAPSHOT",
<<<<<<< HEAD
  "firrtl-interpreter" -> "1.2-SNAPSHOT"
=======
  "firrtl-interpreter" -> "1.2-SNAPSHOT",
  "treadle" -> "1.1-SNAPSHOT"
>>>>>>> 900dbc27
)

lazy val commonSettings = Seq (
  organization := "edu.berkeley.cs",
  version := "3.2-SNAPSHOT",
  git.remoteRepo := "git@github.com:freechipsproject/chisel3.git",
  autoAPIMappings := true,
  scalaVersion := "2.11.12",
  crossScalaVersions := Seq("2.11.12", "2.12.4"),
  scalacOptions := Seq("-deprecation", "-feature") ++ scalacOptionsVersion(scalaVersion.value),
  libraryDependencies += "org.scala-lang" % "scala-reflect" % scalaVersion.value,
  addCompilerPlugin("org.scalamacros" % "paradise" % "2.1.0" cross CrossVersion.full),
  // Use the root project's unmanaged base for all sub-projects.
  unmanagedBase := (unmanagedBase in root).value,
  // Since we want to examine the classpath to determine if a dependency on firrtl is required,
  //  this has to be a Task setting.
  //  Fortunately, allDependencies is a Task Setting, so we can modify that.
  allDependencies := {
    allDependencies.value ++ defaultVersions.keys.collect {
      // If we have an unmanaged jar file on the classpath, assume we're to use that,
      case dep: String if !(unmanagedClasspath in Compile).value.toString.contains(s"$dep.jar") =>
        //  otherwise let sbt fetch the appropriate version.
        "edu.berkeley.cs" %% dep % sys.props.getOrElse(dep + "Version", defaultVersions(dep))
    }
  }
)

lazy val chiselSettings = Seq (
  name := "chisel3",

  publishMavenStyle := true,
  publishArtifact in Test := false,
  pomIncludeRepository := { x => false },
  pomExtra := <url>http://chisel.eecs.berkeley.edu/</url>
    <licenses>
      <license>
        <name>BSD-style</name>
        <url>http://www.opensource.org/licenses/bsd-license.php</url>
        <distribution>repo</distribution>
      </license>
    </licenses>
    <scm>
      <url>https://github.com/freechipsproject/chisel3.git</url>
      <connection>scm:git:github.com/freechipsproject/chisel3.git</connection>
    </scm>
    <developers>
      <developer>
        <id>jackbackrack</id>
        <name>Jonathan Bachrach</name>
        <url>http://www.eecs.berkeley.edu/~jrb/</url>
      </developer>
    </developers>,

  publishTo := {
    val v = version.value
    val nexus = "https://oss.sonatype.org/"
    if (v.trim.endsWith("SNAPSHOT")) {
      Some("snapshots" at nexus + "content/repositories/snapshots")
    }
    else {
      Some("releases" at nexus + "service/local/staging/deploy/maven2")
    }
  },

  resolvers ++= Seq(
    Resolver.sonatypeRepo("snapshots"),
    Resolver.sonatypeRepo("releases")
  ),

  libraryDependencies ++= Seq(
    "org.scalatest" %% "scalatest" % "3.0.1" % "test",
    "org.scalacheck" %% "scalacheck" % "1.13.4" % "test",
    "com.github.scopt" %% "scopt" % "3.6.0"
  ),

  // Tests from other projects may still run concurrently.
  parallelExecution in Test := true,

  javacOptions ++= javacOptionsVersion(scalaVersion.value)
)

lazy val coreMacros = (project in file("coreMacros")).
  settings(commonSettings: _*).
  settings(publishArtifact := false)

lazy val chiselFrontend = (project in file("chiselFrontend")).
  settings(commonSettings: _*).
  settings(publishArtifact := false).
  dependsOn(coreMacros)

// This will always be the root project, even if we are a sub-project.
lazy val root = RootProject(file("."))

lazy val chisel = (project in file(".")).
  enablePlugins(BuildInfoPlugin).
  enablePlugins(ScalaUnidocPlugin).
  settings(
    buildInfoPackage := name.value,
    buildInfoUsePackageAsPath := true,
    buildInfoKeys := Seq[BuildInfoKey](buildInfoPackage, version, scalaVersion, sbtVersion)
  ).
  settings(commonSettings: _*).
  settings(chiselSettings: _*).
  // Prevent separate JARs from being generated for coreMacros and chiselFrontend.
  dependsOn(coreMacros % "compile-internal;test-internal").
  dependsOn(chiselFrontend % "compile-internal;test-internal").
  settings(
    scalacOptions in Test ++= Seq("-language:reflectiveCalls"),
    scalacOptions in Compile in doc ++= Seq(
      "-diagrams",
      "-diagrams-max-classes", "25",
      "-doc-version", version.value,
      "-doc-title", name.value,
      "-doc-root-content", baseDirectory.value+"/root-doc.txt"
    ),
    // Disable aggregation in general, but enable it for specific tasks.
    // Otherwise we get separate Jar files for each subproject and we
    //  go to great pains to package all chisel3 core code in a single Jar.
    // If you get errors indicating coverageReport is undefined, be sure
    //  you have sbt-scoverage in project/plugins.sbt
    aggregate := false,
    aggregate in coverageReport := true,
    // Include macro classes, resources, and sources main JAR.
    mappings in (Compile, packageBin) ++= (mappings in (coreMacros, Compile, packageBin)).value,
    mappings in (Compile, packageSrc) ++= (mappings in (coreMacros, Compile, packageSrc)).value,
    mappings in (Compile, packageBin) ++= (mappings in (chiselFrontend, Compile, packageBin)).value,
    mappings in (Compile, packageSrc) ++= (mappings in (chiselFrontend, Compile, packageSrc)).value,
    // Export the packaged JAR so projects that depend directly on Chisel project (rather than the
    // published artifact) also see the stuff in coreMacros and chiselFrontend.
    exportJars := true
  )<|MERGE_RESOLUTION|>--- conflicted
+++ resolved
@@ -32,12 +32,8 @@
 
 val defaultVersions = Map(
   "firrtl" -> "1.2-SNAPSHOT",
-<<<<<<< HEAD
-  "firrtl-interpreter" -> "1.2-SNAPSHOT"
-=======
   "firrtl-interpreter" -> "1.2-SNAPSHOT",
   "treadle" -> "1.1-SNAPSHOT"
->>>>>>> 900dbc27
 )
 
 lazy val commonSettings = Seq (
