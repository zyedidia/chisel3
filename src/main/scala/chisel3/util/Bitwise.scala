// See LICENSE for license details.

/** Miscellaneous circuit generators operating on bits.
  */

package chisel3.util

import chisel3._
import chisel3.core.SeqUtils

object FillInterleaved
{
  def apply(n: Int, in: UInt): UInt = apply(n, in.toBools)
  def apply(n: Int, in: Seq[Bool]): UInt = Cat(in.map(Fill(n, _)).reverse)
}

/** Returns the number of bits set (i.e value is 1) in the input signal.
  */
object PopCount
{
  def apply(in: Iterable[Bool]): UInt = SeqUtils.count(in.toSeq)
  def apply(in: Bits): UInt = apply((0 until in.getWidth).map(in(_)))
}

/** Fill fans out a UInt to multiple copies */
object Fill {
  /** Fan out x n times */
  def apply(n: Int, x: UInt): UInt = {
    n match {
      case 0 => UInt.width(0)
      case 1 => x
<<<<<<< HEAD
      case _ if x.widthKnown && x.getWidth == 1 =>
=======
      case _ if x.isWidthKnown && x.getWidth == 1 =>
>>>>>>> ddb72787
        Mux(x.toBool, UInt((BigInt(1) << n) - 1, n), UInt(0, n))
      case _ if n > 1 =>
        val p2 = Array.ofDim[UInt](log2Up(n + 1))
        p2(0) = x
        for (i <- 1 until p2.length)
          p2(i) = Cat(p2(i-1), p2(i-1))
        Cat((0 until log2Up(n + 1)).filter(i => (n & (1 << i)) != 0).map(p2(_)))
      case _ => throw new IllegalArgumentException(s"n (=$n) must be nonnegative integer.")
    }
  }
}

/** Litte/big bit endian convertion: reverse the order of the bits in a UInt.
*/
object Reverse
{
  private def doit(in: UInt, length: Int): UInt = {
    if (length == 1) {
      in
    } else if (isPow2(length) && length >= 8 && length <= 64) {
      // This esoterica improves simulation performance
      var res = in
      var shift = length >> 1
      var mask = UInt((BigInt(1) << length) - 1, length)
      do {
        mask = mask ^ (mask(length-shift-1,0) << shift)
        res = ((res >> shift) & mask) | ((res(length-shift-1,0) << shift) & ~mask)
        shift = shift >> 1
      } while (shift > 0)
      res
    } else {
      val half = (1 << log2Up(length))/2
      Cat(doit(in(half-1,0), half), doit(in(length-1,half), length-half))
    }
  }
  def apply(in: UInt): UInt = doit(in, in.getWidth)
}<|MERGE_RESOLUTION|>--- conflicted
+++ resolved
@@ -29,11 +29,7 @@
     n match {
       case 0 => UInt.width(0)
       case 1 => x
-<<<<<<< HEAD
-      case _ if x.widthKnown && x.getWidth == 1 =>
-=======
       case _ if x.isWidthKnown && x.getWidth == 1 =>
->>>>>>> ddb72787
         Mux(x.toBool, UInt((BigInt(1) << n) - 1, n), UInt(0, n))
       case _ if n > 1 =>
         val p2 = Array.ofDim[UInt](log2Up(n + 1))
