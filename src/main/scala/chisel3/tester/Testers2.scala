--- conflicted
+++ resolved
@@ -4,6 +4,9 @@
 
 import scala.util.DynamicVariable
 import chisel3._
+import firrtl.{ExecutionOptionsManager, HasFirrtlOptions}
+import firrtl_interpreter.HasInterpreterSuite
+import treadle.HasTreadleSuite
 
 object Context {
   class Instance(val backend: BackendInterface, val env: TestEnvInterface) {
@@ -22,27 +25,21 @@
     TreadleExecutive.start(dutGen)
   }
 
-  // TODO: add TesterOptions (from chisel-testers) and use that to control default tester selection.
-<<<<<<< HEAD
-  def createDefaultTester[T <: Module](dutGen: => T, options: TesterOptionsManager): BackendInstance[T] = {
+  def createDefaultTester[T <: Module](
+    dutGen: => T,
+    options: TesterOptionsManager
+  ): BackendInstance[T] = {
     if (options.targetDirName == ".") {
       options.setTargetDirName("test_run_dir")
     }
     options.testerOptions.backendName match {
       case "firrtl" => Firrterpreter.start(dutGen, Some(options))
+      case "treadle" => TreadleExecutive.start(dutGen, Some(options))
       case "verilator" => VerilatorTesterBackend.start(dutGen, options)
       case "vcs" => VCSTesterBackend.start(dutGen, options)
       case "jni" => JNILibraryTesterBackend.start(dutGen, options)
       case ub: String => throw new RuntimeException(s"""Chisel3: unrecognized backend "$ub"""")
     }
-=======
-  def createDefaultTester[T <: Module](
-    dutGen: => T,
-    options: ExecutionOptionsManager with HasChiselExecutionOptions with HasFirrtlOptions with HasInterpreterSuite
-  ): BackendInstance[T] = {
-    // TODO: pass options to interpreter
-    TreadleExecutive.start(dutGen)
->>>>>>> 900dbc27
   }
 
   def apply(): Instance = context.value.get
