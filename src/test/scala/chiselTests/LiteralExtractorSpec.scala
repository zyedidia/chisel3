// See LICENSE for license details.

package chiselTests

import chisel3._
import chisel3.experimental.{FixedPoint, RawModule}
import chisel3.testers.BasicTester

class LiteralExtractorSpec extends ChiselFlatSpec {
  "litValue" should "return the literal value" in {
    assert(0.U.litValue === BigInt(0))
    assert(1.U.litValue === BigInt(1))
    assert(42.U.litValue === BigInt(42))
    assert(42.U.litValue === 42.U.litValue)

    assert(0.S.litValue === BigInt(0))
    assert(-1.S.litValue === BigInt(-1))
    assert(-42.S.litValue === BigInt(-42))

    assert(true.B.litValue === BigInt(1))
    assert(false.B.litValue === BigInt(0))

    assert(1.25.F(2.BP).litValue === BigInt("101", 2))
    assert(2.25.F(2.BP).litValue === BigInt("1001", 2))

    assert(-1.25.F(2.BP).litValue === BigInt("-101", 2))
    assert(-2.25.F(2.BP).litValue === BigInt("-1001", 2))
  }

  "litToBoolean" should "return the literal value" in {
    assert(true.B.litToBoolean === true)
    assert(false.B.litToBoolean === false)

    assert(1.B.litToBoolean === true)
    assert(0.B.litToBoolean === false)
  }

  "litToDouble" should "return the literal value" in {
    assert(1.25.F(2.BP).litToDouble == 1.25)
    assert(2.25.F(2.BP).litToDouble == 2.25)

    assert(-1.25.F(2.BP).litToDouble == -1.25)
    assert(-2.25.F(2.BP).litToDouble == -2.25)

    // test rounding
    assert(1.24.F(1.BP).litToDouble == 1.0)
    assert(1.25.F(1.BP).litToDouble == 1.5)
  }

  "litOption" should "return None for non-literal hardware" in {
    elaborate { new RawModule {
      val a = Wire(UInt())
      assert(a.litOption == None)
    }}
  }


  "literals declared outside a builder context" should "compare with those inside builder context" in {
    class InsideBundle extends Bundle {
      val x = SInt(8.W)
      val y = FixedPoint(8.W, 4.BP)

      import chisel3.internal.BundleLitBinding
      def Lit(aVal: SInt, bVal: FixedPoint): InsideBundle = { // scalastyle:ignore method.name
        val clone = cloneType
        clone.selfBind(BundleLitBinding(Map(
          clone.x -> litArgOfBits(aVal),
          clone.y -> litArgOfBits(bVal)
        )))
        clone
      }
    }

    class LitInsideOutsideTester(outsideLiteral: InsideBundle) extends BasicTester {
      val insideLiteral = (new InsideBundle).Lit(7.S, 6.125.F(4.BP))

      // the following errors with "assertion failed"

      println(outsideLiteral === insideLiteral) // scalastyle:ignore regex
      // chisel3.assert(outsideLiteral === insideLiteral)

      // the following lines of code error
      // with "chisel3.internal.BundleLitBinding cannot be cast to chisel3.internal.ElementLitBinding"

      chisel3.assert(outsideLiteral.x === insideLiteral.x)
      chisel3.assert(outsideLiteral.y === insideLiteral.y)
      chisel3.assert(outsideLiteral.x === 7.S)
      chisel3.assert(outsideLiteral.y === 6.125.F(4.BP))

      stop()
    }

    val outsideLiteral = (new InsideBundle).Lit(7.S, 6.125.F(4.BP))
    assertTesterPasses{ new LitInsideOutsideTester(outsideLiteral) }

  }


  "bundle literals" should "do the right thing" in {
    class MyBundle extends Bundle {
      val a = UInt(8.W)
      val b = Bool()

      // Bundle literal constructor code, which will be auto-generated using macro annotations in
      // the future.
      import chisel3.internal.BundleLitBinding
<<<<<<< HEAD
       def Lit(aVal: UInt, bVal: Bool): MyBundle = { // scalastyle:ignore method.name
=======
      def Lit(aVal: UInt, bVal: Bool): MyBundle = { // scalastyle:ignore method.name
>>>>>>> b1ecb056
        val clone = cloneType
        clone.selfBind(BundleLitBinding(Map(
          clone.a -> litArgOfBits(aVal),
          clone.b -> litArgOfBits(bVal)
        )))
        clone
      }
    }
    val myBundleLiteral = (new MyBundle).Lit(42.U, true.B)
    assert(myBundleLiteral.a.litValue == 42)
    assert(myBundleLiteral.b.litValue == 1)
    assert(myBundleLiteral.b.litToBoolean == true)
  }
}<|MERGE_RESOLUTION|>--- conflicted
+++ resolved
@@ -104,11 +104,7 @@
       // Bundle literal constructor code, which will be auto-generated using macro annotations in
       // the future.
       import chisel3.internal.BundleLitBinding
-<<<<<<< HEAD
-       def Lit(aVal: UInt, bVal: Bool): MyBundle = { // scalastyle:ignore method.name
-=======
       def Lit(aVal: UInt, bVal: Bool): MyBundle = { // scalastyle:ignore method.name
->>>>>>> b1ecb056
         val clone = cloneType
         clone.selfBind(BundleLitBinding(Map(
           clone.a -> litArgOfBits(aVal),
