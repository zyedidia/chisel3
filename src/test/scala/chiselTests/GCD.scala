// See LICENSE for license details.

package chiselTests

import Chisel._
import Chisel.testers.BasicTester
import org.scalatest._
import org.scalatest.prop._

class GCD extends Module {
  val io = new Bundle {
    val a  = UInt(INPUT, 32)
    val b  = UInt(INPUT, 32)
    val e  = Bool(INPUT)
    val z  = UInt(OUTPUT, 32)
    val v  = Bool(OUTPUT)
  }
  val x = Reg(UInt(width = 32))
  val y = Reg(UInt(width = 32))
  when (x > y)   { x := x -% y }
  .otherwise     { y := y -% x }
  when (io.e) { x := io.a; y := io.b }
  io.z := x
  io.v := y === UInt(0)
}

class GCDTester(a: Int, b: Int, z: Int) extends BasicTester {
  val dut = Module(new GCD)
  val first = Reg(init=Bool(true))
  dut.io.a := UInt(a)
  dut.io.b := UInt(b)
  dut.io.e := first
  when(first) { first := Bool(false) }
  when(dut.io.v) {
<<<<<<< HEAD
    io.done := Bool(true)
    io.error := (dut.io.z != UInt(z)).asUInt
=======
    assert(dut.io.z === UInt(z))
    stop()
>>>>>>> e39a460a
  }
}

class GCDSpec extends ChiselPropSpec {

  def gcd(a: Int, b: Int): Int = if(b == 0) a else gcd(b, a%b)

//  val gcds = Table(
//    ("a", "b", "z"),  // First tuple defines column names
//    ( 64,  48,  16),  // Subsequent tuples define the data
//    ( 12,   9,   3),
//    ( 48,  64,  12))
//
  val gcd_inputs = Array(
    ( 64,  48),  // Subsequent tuples define the data
    ( 12,   9),
    ( 48,  64))

  val gcds = Table(
<<<<<<< HEAD
    ("a", "b", "z"),
    gcd_inputs.map { case (a: Int, b: Int) => (a, b, gcd(a, b))} :_*
  )
=======
    ("a", "b", "z"),  // First tuple defines column names
    ( 64,  48,  16),  // Subsequent tuples define the data
    ( 12,   9,   3),
    ( 48,  64,  16))
>>>>>>> e39a460a

  property("GCD should elaborate") {
    elaborate { new GCD }
  }

  property("GCDTester should return the correct result") {
    forAll (gcds) { (a: Int, b: Int, z: Int) =>
      assert(execute{ new GCDTester(a, b, z) })
    }
  }
}<|MERGE_RESOLUTION|>--- conflicted
+++ resolved
@@ -32,13 +32,8 @@
   dut.io.e := first
   when(first) { first := Bool(false) }
   when(dut.io.v) {
-<<<<<<< HEAD
-    io.done := Bool(true)
-    io.error := (dut.io.z != UInt(z)).asUInt
-=======
     assert(dut.io.z === UInt(z))
     stop()
->>>>>>> e39a460a
   }
 }
 
@@ -58,16 +53,9 @@
     ( 48,  64))
 
   val gcds = Table(
-<<<<<<< HEAD
     ("a", "b", "z"),
     gcd_inputs.map { case (a: Int, b: Int) => (a, b, gcd(a, b))} :_*
   )
-=======
-    ("a", "b", "z"),  // First tuple defines column names
-    ( 64,  48,  16),  // Subsequent tuples define the data
-    ( 12,   9,   3),
-    ( 48,  64,  16))
->>>>>>> e39a460a
 
   property("GCD should elaborate") {
     elaborate { new GCD }
